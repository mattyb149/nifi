/*
 * Licensed to the Apache Software Foundation (ASF) under one or more
 * contributor license agreements.  See the NOTICE file distributed with
 * this work for additional information regarding copyright ownership.
 * The ASF licenses this file to You under the Apache License, Version 2.0
 * (the "License"); you may not use this file except in compliance with
 * the License.  You may obtain a copy of the License at
 *
 *     http://www.apache.org/licenses/LICENSE-2.0
 *
 * Unless required by applicable law or agreed to in writing, software
 * distributed under the License is distributed on an "AS IS" BASIS,
 * WITHOUT WARRANTIES OR CONDITIONS OF ANY KIND, either express or implied.
 * See the License for the specific language governing permissions and
 * limitations under the License.
 */

package org.apache.nifi.minifi.bootstrap.util;

<<<<<<< HEAD
import java.io.FileOutputStream;
import java.io.IOException;
import java.io.InputStream;
import java.io.OutputStream;
import java.nio.ByteBuffer;
import java.nio.file.Files;
import java.nio.file.Path;
import java.nio.file.Paths;
import java.security.SecureRandom;
import java.util.Arrays;
import java.util.Base64;
import java.util.Collection;
import java.util.Collections;
import java.util.HashMap;
import java.util.List;
import java.util.Map;
import java.util.Optional;
import java.util.Properties;
import java.util.stream.Collectors;
import java.util.zip.GZIPOutputStream;
import javax.xml.transform.dom.DOMSource;
import javax.xml.transform.stream.StreamResult;
import org.apache.commons.io.input.TeeInputStream;
=======
import java.util.Collections;
import java.util.Optional;
>>>>>>> 679365fe
import org.apache.commons.io.output.ByteArrayOutputStream;
import org.apache.commons.lang3.StringUtils;
import org.apache.nifi.minifi.bootstrap.configuration.ConfigurationChangeException;
import org.apache.nifi.minifi.bootstrap.exception.InvalidConfigurationException;
import org.apache.nifi.minifi.commons.schema.ComponentStatusRepositorySchema;
import org.apache.nifi.minifi.commons.schema.ConfigSchema;
import org.apache.nifi.minifi.commons.schema.ConnectionSchema;
import org.apache.nifi.minifi.commons.schema.ContentRepositorySchema;
import org.apache.nifi.minifi.commons.schema.ControllerServiceSchema;
import org.apache.nifi.minifi.commons.schema.CorePropertiesSchema;
import org.apache.nifi.minifi.commons.schema.FlowControllerSchema;
import org.apache.nifi.minifi.commons.schema.FlowFileRepositorySchema;
import org.apache.nifi.minifi.commons.schema.FunnelSchema;
import org.apache.nifi.minifi.commons.schema.PortSchema;
import org.apache.nifi.minifi.commons.schema.ProcessGroupSchema;
import org.apache.nifi.minifi.commons.schema.ProcessorSchema;
import org.apache.nifi.minifi.commons.schema.ProvenanceReportingSchema;
import org.apache.nifi.minifi.commons.schema.ProvenanceRepositorySchema;
import org.apache.nifi.minifi.commons.schema.RemotePortSchema;
import org.apache.nifi.minifi.commons.schema.RemoteProcessGroupSchema;
import org.apache.nifi.minifi.commons.schema.ReportingSchema;
import org.apache.nifi.minifi.commons.schema.SecurityPropertiesSchema;
import org.apache.nifi.minifi.commons.schema.SensitivePropsSchema;
import org.apache.nifi.minifi.commons.schema.SwapSchema;
import org.apache.nifi.minifi.commons.schema.common.ConvertableSchema;
import org.apache.nifi.minifi.commons.schema.common.Schema;
import org.apache.nifi.minifi.commons.schema.common.StringUtil;
import org.apache.nifi.minifi.commons.schema.serialization.SchemaLoader;
import org.apache.nifi.util.NiFiProperties;
import org.apache.nifi.xml.processing.ProcessingException;
import org.apache.nifi.xml.processing.parsers.StandardDocumentProvider;
import org.apache.nifi.xml.processing.transform.StandardTransformProvider;
import org.slf4j.Logger;
import org.slf4j.LoggerFactory;
import org.w3c.dom.DOMException;
import org.w3c.dom.Document;
import org.w3c.dom.Element;

public final class ConfigTransformer {
    // Underlying version of NIFI will be using
    public static final String ROOT_GROUP = "Root-Group";

    private static final Base64.Encoder KEY_ENCODER = Base64.getEncoder().withoutPadding();
    private static final int SENSITIVE_PROPERTIES_KEY_LENGTH = 24;

    public static final Logger logger = LoggerFactory.getLogger(ConfigTransformer.class);

    // Final util classes should have private constructor
    private ConfigTransformer() {
    }

    public static ByteBuffer generateConfigFiles(InputStream configIs, String configDestinationPath, Properties bootstrapProperties) throws ConfigurationChangeException, IOException {
        try (java.io.ByteArrayOutputStream byteArrayOutputStream = new java.io.ByteArrayOutputStream();
            TeeInputStream teeInputStream = new TeeInputStream(configIs, byteArrayOutputStream)) {

            ConfigTransformer.transformConfigFile(
                teeInputStream,
                configDestinationPath,
                bootstrapProperties
            );

            return ByteBuffer.wrap(byteArrayOutputStream.toByteArray());
        } catch (ConfigurationChangeException e){
            throw e;
        } catch (Exception e) {
            throw new IOException("Unable to successfully transform the provided configuration", e);
        }
    }

    public static void transformConfigFile(InputStream sourceStream, String destPath, Properties bootstrapProperties) throws Exception {
        ConvertableSchema<ConfigSchema> convertableSchema = throwIfInvalid(SchemaLoader.loadConvertableSchemaFromYaml(sourceStream));
        ConfigSchema configSchema = throwIfInvalid(convertableSchema.convert());

        SecurityPropertiesSchema securityProperties = BootstrapTransformer.buildSecurityPropertiesFromBootstrap(bootstrapProperties).orElse(null);
        ProvenanceReportingSchema provenanceReportingProperties = BootstrapTransformer.buildProvenanceReportingPropertiesFromBootstrap(bootstrapProperties).orElse(null);

        // See if we are providing defined properties from the filesystem configurations and use those as the definitive values
        if (securityProperties != null) {
            configSchema.setSecurityProperties(securityProperties);
            logger.info("Bootstrap flow override: Replaced security properties");
        }
        if (provenanceReportingProperties != null) {
            configSchema.setProvenanceReportingProperties(provenanceReportingProperties);
            logger.info("Bootstrap flow override: Replaced provenance reporting properties");
        }

        // Replace all processor SSL controller services with MiNiFi parent, if bootstrap boolean is set to true
        if (BootstrapTransformer.processorSSLOverride(bootstrapProperties)) {
            for (ProcessorSchema processorConfig : configSchema.getProcessGroupSchema().getProcessors()) {
                processorConfig.getProperties().replace("SSL Context Service", processorConfig.getProperties().get("SSL Context Service"), "SSL-Context-Service");
                logger.info("Bootstrap flow override: Replaced {} SSL Context Service with parent MiNiFi SSL", processorConfig.getName());
            }
        }

        Optional.ofNullable(bootstrapProperties)
            .map(Properties::entrySet)
            .orElse(Collections.emptySet())
            .stream()
<<<<<<< HEAD
            .filter(entry -> ((String) entry.getKey()).startsWith("nifi.c2"))
=======
            .filter(entry -> ((String) entry.getKey()).startsWith("c2"))
>>>>>>> 679365fe
            .forEach(entry -> configSchema.getNifiPropertiesOverrides().putIfAbsent((String) entry.getKey(), (String) entry.getValue()));

        // Create nifi.properties and flow.xml.gz in memory
        ByteArrayOutputStream nifiPropertiesOutputStream = new ByteArrayOutputStream();
        writeNiFiProperties(configSchema, nifiPropertiesOutputStream);

        writeFlowXmlFile(configSchema, destPath);

        // Write nifi.properties and flow.xml.gz
        writeNiFiPropertiesFile(nifiPropertiesOutputStream, destPath);
    }

    private static <T extends Schema> T throwIfInvalid(T schema) throws InvalidConfigurationException {
        if (!schema.isValid()) {
            throw new InvalidConfigurationException("Failed to transform config file due to:["
                    + schema.getValidationIssues().stream().sorted().collect(Collectors.joining("], [")) + "]");
        }
        return schema;
    }

    protected static void writeNiFiPropertiesFile(ByteArrayOutputStream nifiPropertiesOutputStream, String destPath) throws IOException {
        final Path nifiPropertiesPath = Paths.get(destPath, "nifi.properties");
        try (FileOutputStream nifiProperties = new FileOutputStream(nifiPropertiesPath.toString())) {
            nifiPropertiesOutputStream.writeTo(nifiProperties);
        } finally {
            if (nifiPropertiesOutputStream != null) {
                nifiPropertiesOutputStream.flush();
                nifiPropertiesOutputStream.close();
            }
        }
    }

    protected static void writeFlowXmlFile(ConfigSchema configSchema, OutputStream outputStream) throws ConfigTransformerException {
        final StreamResult streamResult = new StreamResult(outputStream);

        // configure the transformer and convert the DOM
        final StandardTransformProvider transformProvider = new StandardTransformProvider();
        transformProvider.setIndent(true);

        // transform the document to byte stream
        transformProvider.transform(createFlowXml(configSchema), streamResult);
    }

    protected static void writeFlowXmlFile(ConfigSchema configSchema, String path) throws IOException, ConfigTransformerException {
        try (OutputStream fileOut = Files.newOutputStream(Paths.get(path, "flow.xml.gz"))) {
            try (OutputStream outStream = new GZIPOutputStream(fileOut)) {
                writeFlowXmlFile(configSchema, outStream);
            }
        }
    }

    protected static void writeNiFiProperties(ConfigSchema configSchema, OutputStream outputStream) throws IOException, ConfigurationChangeException {
        try {
            CorePropertiesSchema coreProperties = configSchema.getCoreProperties();
            FlowFileRepositorySchema flowfileRepoSchema = configSchema.getFlowfileRepositoryProperties();
            SwapSchema swapProperties = flowfileRepoSchema.getSwapProperties();
            ContentRepositorySchema contentRepoProperties = configSchema.getContentRepositoryProperties();
            ComponentStatusRepositorySchema componentStatusRepoProperties = configSchema.getComponentStatusRepositoryProperties();
            SecurityPropertiesSchema securityProperties = configSchema.getSecurityProperties();
            SensitivePropsSchema sensitiveProperties = securityProperties.getSensitiveProps();
            ProvenanceRepositorySchema provenanceRepositorySchema = configSchema.getProvenanceRepositorySchema();

            OrderedProperties orderedProperties = new OrderedProperties();
            orderedProperties.setProperty("nifi.flow.configuration.file", "./conf/flow.xml.gz", "# Core Properties #" + System.lineSeparator());
            orderedProperties.setProperty("nifi.flow.configuration.archive.enabled", "false");
            orderedProperties.setProperty("nifi.flow.configuration.archive.dir", "./conf/archive/");
            orderedProperties.setProperty("nifi.flowcontroller.autoResumeState", "true");
            orderedProperties.setProperty("nifi.flowcontroller.graceful.shutdown.period", coreProperties.getFlowControllerGracefulShutdownPeriod());
            orderedProperties.setProperty("nifi.flowservice.writedelay.interval", coreProperties.getFlowServiceWriteDelayInterval());
            orderedProperties.setProperty("nifi.administrative.yield.duration", coreProperties.getAdministrativeYieldDuration());
            orderedProperties.setProperty("nifi.variable.registry.properties", coreProperties.getVariableRegistryProperties());

            orderedProperties.setProperty("nifi.bored.yield.duration", coreProperties.getBoredYieldDuration(),
                    "# If a component has no work to do (is \"bored\"), how long should we wait before checking again for work?");

            orderedProperties.setProperty("nifi.authority.provider.configuration.file", "./conf/authority-providers.xml", "");
            orderedProperties.setProperty("nifi.login.identity.provider.configuration.file", "./conf/login-identity-providers.xml");
            orderedProperties.setProperty("nifi.templates.directory", "./conf/templates");
            orderedProperties.setProperty("nifi.ui.banner.text", "");
            orderedProperties.setProperty("nifi.ui.autorefresh.interval", "30 sec");
            orderedProperties.setProperty("nifi.nar.library.directory", "./lib");
            orderedProperties.setProperty("nifi.nar.working.directory", "./work/nar/");
            orderedProperties.setProperty("nifi.nar.library.autoload.directory", "./extensions");
            orderedProperties.setProperty("nifi.documentation.working.directory", "./work/docs/components");

            orderedProperties.setProperty("nifi.state.management.configuration.file", "./conf/state-management.xml", System.lineSeparator() +
                    "####################" +
                    "# State Management #" +
                    "####################");

            orderedProperties.setProperty("nifi.state.management.provider.local", "local-provider", "# The ID of the local state provider");

            orderedProperties.setProperty("nifi.database.directory", "./database_repository", System.lineSeparator() + "# H2 Settings");
            orderedProperties.setProperty("nifi.h2.url.append", ";LOCK_TIMEOUT=25000;WRITE_DELAY=0;AUTO_SERVER=FALSE");
            orderedProperties.setProperty("nifi.flowfile.repository.implementation", String.valueOf(flowfileRepoSchema.getFlowFileRepository()),
                    System.lineSeparator() + "# FlowFile Repository");
            orderedProperties.setProperty("nifi.flowfile.repository.directory", "./flowfile_repository");
            orderedProperties.setProperty("nifi.flowfile.repository.partitions", String.valueOf(flowfileRepoSchema.getPartitions()));
            orderedProperties.setProperty("nifi.flowfile.repository.checkpoint.interval", flowfileRepoSchema.getCheckpointInterval());
            orderedProperties.setProperty("nifi.flowfile.repository.always.sync", Boolean.toString(flowfileRepoSchema.getAlwaysSync()));

            orderedProperties.setProperty("nifi.swap.manager.implementation", "org.apache.nifi.controller.FileSystemSwapManager", "");
            orderedProperties.setProperty("nifi.queue.swap.threshold", String.valueOf(swapProperties.getThreshold()));
            orderedProperties.setProperty("nifi.swap.in.period", swapProperties.getInPeriod());
            orderedProperties.setProperty("nifi.swap.in.threads", String.valueOf(swapProperties.getInThreads()));
            orderedProperties.setProperty("nifi.swap.out.period", swapProperties.getOutPeriod());
            orderedProperties.setProperty("nifi.swap.out.threads", String.valueOf(swapProperties.getOutThreads()));

            orderedProperties.setProperty("nifi.content.repository.implementation", contentRepoProperties.getContentRepository(), System.lineSeparator() + "# Content Repository");
            orderedProperties.setProperty("nifi.content.claim.max.appendable.size", contentRepoProperties.getContentClaimMaxAppendableSize());
            orderedProperties.setProperty("nifi.content.claim.max.flow.files", String.valueOf(contentRepoProperties.getContentClaimMaxFlowFiles()));
            orderedProperties.setProperty("nifi.content.repository.archive.max.retention.period", contentRepoProperties.getContentRepoArchiveMaxRetentionPeriod());
            orderedProperties.setProperty("nifi.content.repository.archive.max.usage.percentage", contentRepoProperties.getContentRepoArchiveMaxUsagePercentage());
            orderedProperties.setProperty("nifi.content.repository.archive.enabled", Boolean.toString(contentRepoProperties.getContentRepoArchiveEnabled()));
            orderedProperties.setProperty("nifi.content.repository.directory.default", "./content_repository");
            orderedProperties.setProperty("nifi.content.repository.always.sync", Boolean.toString(contentRepoProperties.getAlwaysSync()));

            orderedProperties.setProperty("nifi.provenance.repository.implementation", provenanceRepositorySchema.getProvenanceRepository(),
                    System.lineSeparator() + "# Provenance Repository Properties");

            orderedProperties.setProperty("nifi.provenance.repository.rollover.time", provenanceRepositorySchema.getProvenanceRepoRolloverTimeKey());

            orderedProperties.setProperty("nifi.provenance.repository.index.shard.size", provenanceRepositorySchema.getProvenanceRepoIndexShardSize());
            orderedProperties.setProperty("nifi.provenance.repository.max.storage.size", provenanceRepositorySchema.getProvenanceRepoMaxStorageSize());
            orderedProperties.setProperty("nifi.provenance.repository.max.storage.time", provenanceRepositorySchema.getProvenanceRepoMaxStorageTime());

            orderedProperties.setProperty("nifi.provenance.repository.buffer.size", String.valueOf(provenanceRepositorySchema.getProvenanceRepoBufferSize()),
                    System.lineSeparator() + "# Volatile Provenance Respository Properties");

            orderedProperties.setProperty("nifi.components.status.repository.implementation", "org.apache.nifi.controller.status.history.VolatileComponentStatusRepository",
                    System.lineSeparator() + "# Component Status Repository");
            orderedProperties.setProperty("nifi.components.status.repository.buffer.size", String.valueOf(componentStatusRepoProperties.getBufferSize()));
            orderedProperties.setProperty("nifi.components.status.snapshot.frequency", componentStatusRepoProperties.getSnapshotFrequency());

            orderedProperties.setProperty("nifi.web.war.directory", "./lib", System.lineSeparator() + "# web properties #");
            orderedProperties.setProperty("nifi.web.http.host", "");
            orderedProperties.setProperty("nifi.web.http.port", "8081");
            orderedProperties.setProperty("nifi.web.https.host", "");
            orderedProperties.setProperty("nifi.web.https.port", "");
            orderedProperties.setProperty("nifi.web.jetty.working.directory", "./work/jetty");
            orderedProperties.setProperty("nifi.web.jetty.threads", "200");

            final String sensitivePropertiesKey = sensitiveProperties.getKey();
            final String notnullSensitivePropertiesKey;
            // Auto-generate the sensitive properties key if not provided, NiFi security libraries require it
            if (StringUtil.isNullOrEmpty(sensitivePropertiesKey)) {
                logger.warn("Generating Random Sensitive Properties Key [{}]", NiFiProperties.SENSITIVE_PROPS_KEY);
                final SecureRandom secureRandom = new SecureRandom();
                final byte[] sensitivePropertiesKeyBinary = new byte[SENSITIVE_PROPERTIES_KEY_LENGTH];
                secureRandom.nextBytes(sensitivePropertiesKeyBinary);
                notnullSensitivePropertiesKey = KEY_ENCODER.encodeToString(sensitivePropertiesKeyBinary);
            } else {
                notnullSensitivePropertiesKey = sensitivePropertiesKey;
            }
            orderedProperties.setProperty("nifi.sensitive.props.key", notnullSensitivePropertiesKey, System.lineSeparator() + "# security properties #");
            orderedProperties.setProperty("nifi.sensitive.props.algorithm", sensitiveProperties.getAlgorithm());

            orderedProperties.setProperty("nifi.security.keystore", securityProperties.getKeystore(), "");
            orderedProperties.setProperty("nifi.security.keystoreType", securityProperties.getKeystoreType());
            orderedProperties.setProperty("nifi.security.keystorePasswd", securityProperties.getKeystorePassword());
            orderedProperties.setProperty("nifi.security.keyPasswd", securityProperties.getKeyPassword());
            orderedProperties.setProperty("nifi.security.truststore", securityProperties.getTruststore());
            orderedProperties.setProperty("nifi.security.truststoreType", securityProperties.getTruststoreType());
            orderedProperties.setProperty("nifi.security.truststorePasswd", securityProperties.getTruststorePassword());
            orderedProperties.setProperty("nifi.security.needClientAuth", "");
            orderedProperties.setProperty("nifi.security.user.credential.cache.duration", "24 hours");
            orderedProperties.setProperty("nifi.security.user.authority.provider", "file-provider");
            orderedProperties.setProperty("nifi.security.user.login.identity.provider", "");
            orderedProperties.setProperty("nifi.security.support.new.account.requests", "");

            orderedProperties.setProperty("nifi.security.anonymous.authorities", "", "# Valid Authorities include: ROLE_MONITOR,ROLE_DFM,ROLE_ADMIN,ROLE_PROVENANCE,ROLE_NIFI");
            orderedProperties.setProperty("nifi.security.ocsp.responder.url", "");
            orderedProperties.setProperty("nifi.security.ocsp.responder.certificate", "");

            orderedProperties.setProperty("nifi.cluster.is.node", "false", System.lineSeparator() + System.lineSeparator() + "# cluster node properties (only configure for cluster nodes) #");
            orderedProperties.setProperty("nifi.cluster.is.manager", "false", System.lineSeparator() + "# cluster manager properties (only configure for cluster manager) #");

            for (Map.Entry<String, String> entry : configSchema.getNifiPropertiesOverrides().entrySet()) {
                orderedProperties.setProperty(entry.getKey(), entry.getValue());
            }

            orderedProperties.store(outputStream, PROPERTIES_FILE_APACHE_2_0_LICENSE);
        } catch (NullPointerException e) {
            throw new ConfigurationChangeException("Failed to parse the config YAML while creating the nifi.properties", e);
        } finally {
            outputStream.close();
        }
    }

    protected static DOMSource createFlowXml(ConfigSchema configSchema) throws ConfigTransformerException {
        try {
            // create a new, empty document
            final StandardDocumentProvider documentProvider = new StandardDocumentProvider();
            documentProvider.setNamespaceAware(true);
            final Document doc = documentProvider.newDocument();

            // populate document with controller state
            final Element rootNode = doc.createElement("flowController");
            doc.appendChild(rootNode);
            CorePropertiesSchema coreProperties = configSchema.getCoreProperties();
            addTextElement(rootNode, "maxTimerDrivenThreadCount", String.valueOf(coreProperties.getMaxConcurrentThreads()));
            addTextElement(rootNode, "maxEventDrivenThreadCount", String.valueOf(coreProperties.getMaxConcurrentThreads()));

            FlowControllerSchema flowControllerProperties = configSchema.getFlowControllerProperties();

            final Element element = doc.createElement("rootGroup");
            rootNode.appendChild(element);

            ProcessGroupSchema processGroupSchema = configSchema.getProcessGroupSchema();
            processGroupSchema.setId(ROOT_GROUP);
            processGroupSchema.setName(flowControllerProperties.getName());
            processGroupSchema.setComment(flowControllerProperties.getComment());

            addProcessGroup(doc, element, processGroupSchema, new ParentGroupIdResolver(processGroupSchema));

            SecurityPropertiesSchema securityProperties = configSchema.getSecurityProperties();
            boolean useSSL = securityProperties.useSSL();
            if (useSSL) {
                Element controllerServicesNode = doc.getElementById("controllerServices");
                if (controllerServicesNode == null) {
                    controllerServicesNode = doc.createElement("controllerServices");
                }

                rootNode.appendChild(controllerServicesNode);
                addSSLControllerService(controllerServicesNode, securityProperties);
            }

            List<ReportingSchema> reportingTasks = configSchema.getReportingTasksSchema();
            ProvenanceReportingSchema provenanceProperties = configSchema.getProvenanceReportingProperties();
            if (provenanceProperties != null) {
                provenanceProperties.setSSL(useSSL);
                ReportingSchema provenance = provenanceProperties.convert();
                provenance.setId("Provenance-Reporting");
                provenance.setName("Site-To-Site-Provenance-Reporting");
                reportingTasks.add(provenance);
            }
            if (reportingTasks != null) {
                final Element reportingTasksNode = doc.createElement("reportingTasks");
                rootNode.appendChild(reportingTasksNode);
                for (ReportingSchema task : reportingTasks) {
                    addReportingTask(reportingTasksNode, task);
                }
            }

            return new DOMSource(doc);
        } catch (final ProcessingException | DOMException | IllegalArgumentException e) {
            throw new ConfigTransformerException(e);
        } catch (Exception e) {
            throw new ConfigTransformerException("Failed to parse the config YAML while writing the top level of the flow xml", e);
        }
    }

    protected static void addSSLControllerService(final Element element, SecurityPropertiesSchema securityProperties) throws ConfigurationChangeException {
        try {
            final Element serviceElement = element.getOwnerDocument().createElement("controllerService");
            addTextElement(serviceElement, "id", "SSL-Context-Service");
            addTextElement(serviceElement, "name", "SSL-Context-Service");
            addTextElement(serviceElement, "comment", "");
            addTextElement(serviceElement, "class", "org.apache.nifi.ssl.StandardSSLContextService");

            addTextElement(serviceElement, "enabled", "true");

            Map<String, Object> attributes = new HashMap<>();
            attributes.put("Keystore Filename", securityProperties.getKeystore());
            attributes.put("Keystore Type", securityProperties.getKeystoreType());
            attributes.put("Keystore Password", securityProperties.getKeystorePassword());
            attributes.put("Truststore Filename", securityProperties.getTruststore());
            attributes.put("Truststore Type", securityProperties.getTruststoreType());
            attributes.put("Truststore Password", securityProperties.getTruststorePassword());
            attributes.put("SSL Protocol", securityProperties.getSslProtocol());

            addConfiguration(serviceElement, attributes);

            element.appendChild(serviceElement);
        } catch (Exception e) {
            throw new ConfigurationChangeException("Failed to parse the config YAML while trying to create an SSL Controller Service", e);
        }
    }

    protected static void addControllerService(final Element element, ControllerServiceSchema controllerServiceSchema) throws ConfigurationChangeException {
        try {
            final Element serviceElement = element.getOwnerDocument().createElement("controllerService");
            addTextElement(serviceElement, "id", controllerServiceSchema.getId());
            addTextElement(serviceElement, "name", controllerServiceSchema.getName());
            addTextElement(serviceElement, "comment", "");
            addTextElement(serviceElement, "class", controllerServiceSchema.getServiceClass());

            addTextElement(serviceElement, "enabled", "true");

            Map<String, Object> attributes = controllerServiceSchema.getProperties();

            addConfiguration(serviceElement, attributes);

            String annotationData = controllerServiceSchema.getAnnotationData();
            if (annotationData != null && !annotationData.isEmpty()) {
                addTextElement(element, "annotationData", annotationData);
            }

            element.appendChild(serviceElement);
        } catch (Exception e) {
            throw new ConfigurationChangeException("Failed to parse the config YAML while trying to create an SSL Controller Service", e);
        }
    }

    protected static void addProcessGroup(Document doc, Element element, ProcessGroupSchema processGroupSchema, ParentGroupIdResolver parentGroupIdResolver) throws ConfigurationChangeException {
        try {
            String processGroupId = processGroupSchema.getId();
            addTextElement(element, "id", processGroupId);
            addTextElement(element, "name", processGroupSchema.getName());
            addPosition(element);
            addTextElement(element, "comment", processGroupSchema.getComment());

            for (ProcessorSchema processorConfig : processGroupSchema.getProcessors()) {
                addProcessor(element, processorConfig);
            }

            for (PortSchema portSchema : processGroupSchema.getInputPortSchemas()) {
                addPort(doc, element, portSchema, "inputPort");
            }

            for (PortSchema portSchema : processGroupSchema.getOutputPortSchemas()) {
                addPort(doc, element, portSchema, "outputPort");
            }

            for (FunnelSchema funnelSchema : processGroupSchema.getFunnels()) {
                addFunnel(element, funnelSchema);
            }

            for (ProcessGroupSchema child : processGroupSchema.getProcessGroupSchemas()) {
                Element processGroups = doc.createElement("processGroup");
                element.appendChild(processGroups);
                addProcessGroup(doc, processGroups, child, parentGroupIdResolver);
            }

            for (RemoteProcessGroupSchema remoteProcessGroupSchema : processGroupSchema.getRemoteProcessGroups()) {
                addRemoteProcessGroup(element, remoteProcessGroupSchema);
            }

            for (ConnectionSchema connectionConfig : processGroupSchema.getConnections()) {
                addConnection(element, connectionConfig, parentGroupIdResolver);
            }

            for (ControllerServiceSchema controllerServiceSchema : processGroupSchema.getControllerServices()) {
                addControllerService(element, controllerServiceSchema);
            }
        } catch (ConfigurationChangeException e) {
            throw e;
        } catch (Exception e) {
            throw new ConfigurationChangeException("Failed to parse the config YAML while trying to creating the root Process Group", e);
        }
    }

    protected static void addPort(Document doc, Element parentElement, PortSchema portSchema, String tag) {
        Element element = doc.createElement(tag);
        parentElement.appendChild(element);

        addTextElement(element, "id", portSchema.getId());
        addTextElement(element, "name", portSchema.getName());

        addPosition(element);
        addTextElement(element, "comments", null);

        addTextElement(element, "scheduledState", "RUNNING");
    }

    protected static void addProcessor(final Element parentElement, ProcessorSchema processorConfig) throws ConfigurationChangeException {
        try {
            final Document doc = parentElement.getOwnerDocument();
            final Element element = doc.createElement("processor");
            parentElement.appendChild(element);

            addTextElement(element, "id", processorConfig.getId());
            addTextElement(element, "name", processorConfig.getName());

            addPosition(element);
            addStyle(element);

            addTextElement(element, "comment", "");
            addTextElement(element, "class", processorConfig.getProcessorClass());
            addTextElement(element, "maxConcurrentTasks", String.valueOf(processorConfig.getMaxConcurrentTasks()));
            addTextElement(element, "schedulingPeriod", processorConfig.getSchedulingPeriod());
            addTextElement(element, "penalizationPeriod", processorConfig.getPenalizationPeriod());
            addTextElement(element, "yieldPeriod", processorConfig.getYieldPeriod());
            addTextElement(element, "bulletinLevel", "WARN");
            addTextElement(element, "lossTolerant", "false");
            addTextElement(element, "scheduledState", "RUNNING");
            addTextElement(element, "schedulingStrategy", processorConfig.getSchedulingStrategy());
            addTextElement(element, "runDurationNanos", String.valueOf(processorConfig.getRunDurationNanos()));

            String annotationData = processorConfig.getAnnotationData();
            if (annotationData != null && !annotationData.isEmpty()) {
                addTextElement(element, "annotationData", annotationData);
            }

            addConfiguration(element, processorConfig.getProperties());

            Collection<String> autoTerminatedRelationships = processorConfig.getAutoTerminatedRelationshipsList();
            if (autoTerminatedRelationships != null) {
                for (String rel : autoTerminatedRelationships) {
                    addTextElement(element, "autoTerminatedRelationship", rel);
                }
            }
        } catch (Exception e) {
            throw new ConfigurationChangeException("Failed to parse the config YAML while trying to add a Processor", e);
        }
    }


    protected static void addFunnel(final Element parentElement, FunnelSchema funnelSchema) {
        Document document = parentElement.getOwnerDocument();
        Element element = document.createElement("funnel");
        parentElement.appendChild(element);

        addTextElement(element, "id", funnelSchema.getId());

        addPosition(element);
    }

    protected static void addReportingTask(final Element parentElement, ReportingSchema reportingSchema) throws ConfigurationChangeException {
        try {
            final Document doc = parentElement.getOwnerDocument();
            final Element element = doc.createElement("reportingTask");
            parentElement.appendChild(element);

            addTextElement(element, "id", reportingSchema.getId());
            addTextElement(element, "name", reportingSchema.getName());
            addTextElement(element, "comment", reportingSchema.getComment());
            addTextElement(element, "class", reportingSchema.getReportingClass());
            addTextElement(element, "schedulingPeriod", reportingSchema.getSchedulingPeriod());
            addTextElement(element, "scheduledState", "RUNNING");
            addTextElement(element, "schedulingStrategy", reportingSchema.getSchedulingStrategy());

            addConfiguration(element, reportingSchema.getProperties());

            parentElement.appendChild(element);
        } catch (Exception e) {
            throw new ConfigurationChangeException("Failed to parse the config YAML while trying to add the Provenance Reporting Task", e);
        }
    }

    protected static void addConfiguration(final Element element, Map<String, Object> elementConfig) {
        final Document doc = element.getOwnerDocument();
        if (elementConfig == null) {
            return;
        }
        for (final Map.Entry<String, Object> entry : elementConfig.entrySet()) {

            final Element propElement = doc.createElement("property");
            addTextElement(propElement, "name", entry.getKey());
            if (entry.getValue() != null) {
                addTextElement(propElement, "value", entry.getValue().toString());
            }

            element.appendChild(propElement);
        }
    }

    protected static void addStyle(final Element parentElement) {
        final Element element = parentElement.getOwnerDocument().createElement("styles");
        parentElement.appendChild(element);
    }

    protected static void addRemoteProcessGroup(final Element parentElement, RemoteProcessGroupSchema remoteProcessGroupProperties) throws ConfigurationChangeException {
        try {
            final Document doc = parentElement.getOwnerDocument();
            final Element element = doc.createElement("remoteProcessGroup");
            parentElement.appendChild(element);
            addTextElement(element, "id", remoteProcessGroupProperties.getId());
            addTextElement(element, "name", remoteProcessGroupProperties.getName());
            addPosition(element);
            addTextElement(element, "comment", remoteProcessGroupProperties.getComment());
            // In the case we have multiple urls, select the first
            addTextElement(element, "url", Arrays.asList(remoteProcessGroupProperties.getUrls().split(",")).get(0));
            addTextElement(element, "urls", remoteProcessGroupProperties.getUrls());
            addTextElement(element, "timeout", remoteProcessGroupProperties.getTimeout());
            addTextElement(element, "yieldPeriod", remoteProcessGroupProperties.getYieldPeriod());
            addTextElement(element, "transmitting", "true");
            addTextElement(element, "transportProtocol", remoteProcessGroupProperties.getTransportProtocol());
            addTextElement(element, "proxyHost", remoteProcessGroupProperties.getProxyHost());
            if (remoteProcessGroupProperties.getProxyPort() != null) {
                addTextElement(element, "proxyPort", Integer.toString(remoteProcessGroupProperties.getProxyPort()));
            }
            addTextElement(element, "proxyUser", remoteProcessGroupProperties.getProxyUser());
            if (!StringUtils.isEmpty(remoteProcessGroupProperties.getProxyPassword())) {
                addTextElement(element, "proxyPassword", remoteProcessGroupProperties.getProxyPassword());
            }

            List<RemotePortSchema> remoteInputPorts = remoteProcessGroupProperties.getInputPorts();
            for (RemotePortSchema remoteInputPortSchema : remoteInputPorts) {
                addRemoteGroupPort(element, remoteInputPortSchema, "inputPort");
            }

            List<RemotePortSchema> remoteOutputPorts = remoteProcessGroupProperties.getOutputPorts();
            for (RemotePortSchema remoteOutputPortSchema : remoteOutputPorts) {
                addRemoteGroupPort(element, remoteOutputPortSchema, "outputPort");
            }
            addTextElement(element, "networkInterface", remoteProcessGroupProperties.getLocalNetworkInterface());

            parentElement.appendChild(element);
        } catch (Exception e) {
            throw new ConfigurationChangeException("Failed to parse the config YAML while trying to add the Remote Process Group", e);
        }
    }

    protected static void addRemoteGroupPort(final Element parentElement, RemotePortSchema inputPort, String tagName) throws ConfigurationChangeException {
        try {
            final Document doc = parentElement.getOwnerDocument();
            final Element element = doc.createElement(tagName);
            parentElement.appendChild(element);
            addTextElement(element, "id", inputPort.getId());
            addTextElement(element, "name", inputPort.getName());
            addPosition(element);
            addTextElement(element, "comments", inputPort.getComment());
            addTextElement(element, "scheduledState", "RUNNING");
            addTextElement(element, "maxConcurrentTasks", String.valueOf(inputPort.getMax_concurrent_tasks()));
            addTextElement(element, "useCompression", String.valueOf(inputPort.getUseCompression()));

            parentElement.appendChild(element);
        } catch (Exception e) {
            throw new ConfigurationChangeException("Failed to parse the config YAML while trying to add the input port of the Remote Process Group", e);
        }
    }

    protected static void addConnection(final Element parentElement, ConnectionSchema connectionProperties, ParentGroupIdResolver parentGroupIdResolver) throws ConfigurationChangeException {
        try {
            final Document doc = parentElement.getOwnerDocument();
            final Element element = doc.createElement("connection");
            parentElement.appendChild(element);

            addTextElement(element, "id", connectionProperties.getId());
            addTextElement(element, "name", connectionProperties.getName());

            final Element bendPointsElement = doc.createElement("bendPoints");
            element.appendChild(bendPointsElement);

            addTextElement(element, "labelIndex", "1");
            addTextElement(element, "zIndex", "0");

            addConnectionSourceOrDestination(element, "source", connectionProperties.getSourceId(), parentGroupIdResolver);
            addConnectionSourceOrDestination(element, "destination", connectionProperties.getDestinationId(), parentGroupIdResolver);

            List<String> sourceRelationshipNames = connectionProperties.getSourceRelationshipNames();
            if (sourceRelationshipNames.isEmpty()) {
                addTextElement(element, "relationship", null);
            } else {
                for (String relationshipName : sourceRelationshipNames) {
                    addTextElement(element, "relationship", relationshipName);
                }
            }

            addTextElement(element, "maxWorkQueueSize", String.valueOf(connectionProperties.getMaxWorkQueueSize()));
            addTextElement(element, "maxWorkQueueDataSize", connectionProperties.getMaxWorkQueueDataSize());

            addTextElement(element, "flowFileExpiration", connectionProperties.getFlowfileExpiration());
            addTextElementIfNotNullOrEmpty(element, "queuePrioritizerClass", connectionProperties.getQueuePrioritizerClass());

            parentElement.appendChild(element);
        } catch (Exception e) {
            throw new ConfigurationChangeException("Failed to parse the config YAML while trying to add the connection from the Processor to the input port of the Remote Process Group", e);
        }
    }

    protected static void addConnectionSourceOrDestination(Element element, String sourceOrDestination, String id, ParentGroupIdResolver parentGroupIdResolver) {
        String idTag = sourceOrDestination + "Id";
        String groupIdTag = sourceOrDestination + "GroupId";
        String typeTag = sourceOrDestination + "Type";

        String parentId;
        String type;

        if ((parentId = parentGroupIdResolver.getRemoteInputPortParentId(id)) != null) {
            type = "REMOTE_INPUT_PORT";
        } else if ((parentId = parentGroupIdResolver.getRemoteOutputPortParentId(id)) != null) {
            type = "REMOTE_OUTPUT_PORT";
        } else if ((parentId = parentGroupIdResolver.getInputPortParentId(id)) != null) {
            type = "INPUT_PORT";
        } else if ((parentId = parentGroupIdResolver.getOutputPortParentId(id)) != null) {
            type = "OUTPUT_PORT";
        } else if ((parentId = parentGroupIdResolver.getFunnelParentId(id)) != null) {
            type = "FUNNEL";
        } else {
            parentId = parentGroupIdResolver.getProcessorParentId(id);
            type = "PROCESSOR";
        }

        addTextElement(element, idTag, id);
        if (parentId != null) {
            addTextElement(element, groupIdTag, parentId);
        }
        addTextElement(element, typeTag, type);
    }

    protected static void addPosition(final Element parentElement) {
        final Element element = parentElement.getOwnerDocument().createElement("position");
        element.setAttribute("x", "0");
        element.setAttribute("y", "0");
        parentElement.appendChild(element);
    }

    protected static void addTextElementIfNotNullOrEmpty(final Element element, final String name, final String value) {
        StringUtil.doIfNotNullOrEmpty(value, s -> addTextElement(element, name, value));
    }

    protected static void addTextElement(final Element element, final String name, final String value) {
        final Document doc = element.getOwnerDocument();
        final Element toAdd = doc.createElement(name);
        toAdd.setTextContent(value);
        element.appendChild(toAdd);
    }

    public static final String PROPERTIES_FILE_APACHE_2_0_LICENSE =
            " Licensed to the Apache Software Foundation (ASF) under one or more\n" +
                    "# contributor license agreements.  See the NOTICE file distributed with\n" +
                    "# this work for additional information regarding copyright ownership.\n" +
                    "# The ASF licenses this file to You under the Apache License, Version 2.0\n" +
                    "# (the \"License\"); you may not use this file except in compliance with\n" +
                    "# the License.  You may obtain a copy of the License at\n" +
                    "#\n" +
                    "#     http://www.apache.org/licenses/LICENSE-2.0\n" +
                    "#\n" +
                    "# Unless required by applicable law or agreed to in writing, software\n" +
                    "# distributed under the License is distributed on an \"AS IS\" BASIS,\n" +
                    "# WITHOUT WARRANTIES OR CONDITIONS OF ANY KIND, either express or implied.\n" +
                    "# See the License for the specific language governing permissions and\n" +
                    "# limitations under the License.\n" +
                    "\n";

}<|MERGE_RESOLUTION|>--- conflicted
+++ resolved
@@ -17,7 +17,6 @@
 
 package org.apache.nifi.minifi.bootstrap.util;
 
-<<<<<<< HEAD
 import java.io.FileOutputStream;
 import java.io.IOException;
 import java.io.InputStream;
@@ -41,10 +40,6 @@
 import javax.xml.transform.dom.DOMSource;
 import javax.xml.transform.stream.StreamResult;
 import org.apache.commons.io.input.TeeInputStream;
-=======
-import java.util.Collections;
-import java.util.Optional;
->>>>>>> 679365fe
 import org.apache.commons.io.output.ByteArrayOutputStream;
 import org.apache.commons.lang3.StringUtils;
 import org.apache.nifi.minifi.bootstrap.configuration.ConfigurationChangeException;
@@ -143,11 +138,7 @@
             .map(Properties::entrySet)
             .orElse(Collections.emptySet())
             .stream()
-<<<<<<< HEAD
-            .filter(entry -> ((String) entry.getKey()).startsWith("nifi.c2"))
-=======
             .filter(entry -> ((String) entry.getKey()).startsWith("c2"))
->>>>>>> 679365fe
             .forEach(entry -> configSchema.getNifiPropertiesOverrides().putIfAbsent((String) entry.getKey(), (String) entry.getValue()));
 
         // Create nifi.properties and flow.xml.gz in memory
