--- conflicted
+++ resolved
@@ -1,5 +1,4 @@
-<project xmlns="http://maven.apache.org/POM/4.0.0" 
-    xmlns:xsi="http://www.w3.org/2001/XMLSchema-instance" xsi:schemaLocation="http://maven.apache.org/POM/4.0.0 https://maven.apache.org/xsd/maven-4.0.0.xsd">
+<project xmlns="http://maven.apache.org/POM/4.0.0" xmlns:xsi="http://www.w3.org/2001/XMLSchema-instance" xsi:schemaLocation="http://maven.apache.org/POM/4.0.0 https://maven.apache.org/xsd/maven-4.0.0.xsd">
     <!--
       Licensed to the Apache Software Foundation (ASF) under one or more
       contributor license agreements.  See the NOTICE file distributed with
@@ -51,28 +50,6 @@
                     </excludes>
                 </configuration>
             </plugin>
-<<<<<<< HEAD
-            <plugin>
-                <groupId>org.codehaus.mojo</groupId>
-                <artifactId>build-helper-maven-plugin</artifactId>
-                <version>3.0.0</version>
-                <executions>
-                    <execution>
-                        <id>addSource</id>
-                        <phase>generate-sources</phase>
-                        <goals>
-                            <goal>add-source</goal>
-                        </goals>
-                        <configuration>
-                            <sources>
-                                <source>${project.basedir}/target/generated-sources/antlr3</source>
-                            </sources>
-                        </configuration>
-                    </execution>
-                </executions>
-            </plugin>
-=======
->>>>>>> d45ac76d
         </plugins>
     </build>
     <dependencies>
